use std::str::FromStr;
use std::{collections::HashSet, net::Ipv4Addr};

<<<<<<< HEAD
use crate::error::{AppError, VlanError};
use crate::types::{Bridge, BridgeNetConf, GatewayInfo, VlanTrunk};

use anyhow::anyhow;
use cni_plugin::{
    Cni, Command, Inputs,
    config::NetworkConfig,
    delegation::delegate,
    error::CniError,
    macaddr::MacAddr,
    reply::{Interface, IpamSuccessReply, Route, SuccessReply, reply},
};
use ipnetwork::{IpNetwork, Ipv4Network};
use libcni::{
    ip::{
        addr, ipam, link,
        veth::{self, Veth},
    },
    ns::netns::{self, Netns},
};
use log::{debug, error, info};
use netlink_packet_route::{
    AddressFamily,
    link::{InfoBridge, InfoData, LinkAttribute, LinkInfo},
};
=======
use async_std::task::block_on;
use cni_plugin::{
    Cni, Command, Inputs,
    config::NetworkConfig,
    error::CniError,
    logger,
    macaddr::MacAddr,
    reply::{Interface, SuccessReply, reply},
};
use log::{debug, error, info};
use netlink_packet_route::link::{InfoBridge, InfoData, LinkAttribute, LinkInfo};
>>>>>>> 7158c5ac
use rtnetlink::{
    LinkBridge,
    packet_core::{NLM_F_ACK, NLM_F_REQUEST},
};
<<<<<<< HEAD
=======

use crate::error::{AppError, VlanError};
use crate::types::{Bridge, BridgeNetConf, VlanTrunk};
use libcni::ip::link;
use libcni::ip::veth::{self, Veth};
use libcni::ns::ns::{self, Netns};
>>>>>>> 7158c5ac

mod error;
mod types;
const BRIDGE_DEFAULT_NAME: &str = "cni0";

/// Entry point of the CNI bridge plugin.
fn main() {
<<<<<<< HEAD
    // let mut logconfig = logger::default_config();
    // logconfig.add_filter_ignore_str("netlink_proto");
    // logger::with_config(env!("CARGO_PKG_NAME"), logconfig.build());
    cni_plugin::logger::install("libbridge.log");
=======
    let mut logconfig = logger::default_config();
    logconfig.add_filter_ignore_str("netlink_proto");
    logger::with_config(env!("CARGO_PKG_NAME"), logconfig.build());

>>>>>>> 7158c5ac
    debug!(
        "{} (CNI bridge plugin) version {}",
        env!("CARGO_PKG_NAME"),
        env!("CARGO_PKG_VERSION")
    );

    let inputs: Inputs = Cni::load().into_inputs().unwrap();
    let cni_version = inputs.config.cni_version.clone();

    info!(
        "{} serving spec v{} for command={:?}",
        env!("CARGO_PKG_NAME"),
        cni_version,
        inputs.command
    );

    let bridge_conf = match load_bri_netconf(inputs.config.clone()) {
        Ok(conf) => conf,
        Err(err) => {
            error!("Failed to load bridge config: {}", err);
            return;
        }
    };

    info!(
        "(CNI bridge plugin) version bridge config: {:?}",
        bridge_conf
    );

<<<<<<< HEAD
    let rt = tokio::runtime::Builder::new_current_thread()
        .enable_all() // 开启 IO、定时器等必要功能
        .build()
        .unwrap();

    // 使用创建的运行时运行异步代码
    let res: Result<SuccessReply, AppError> = rt.block_on(async move {
        match inputs.command {
            Command::Add => cmd_add(bridge_conf, inputs).await,
            Command::Del => cmd_del(bridge_conf, inputs).await,
=======
    let res: Result<SuccessReply, AppError> = block_on(async move {
        match inputs.command {
            Command::Add => cmd_add(bridge_conf, inputs).await,
            Command::Del => cmd_del(bridge_conf).await,
>>>>>>> 7158c5ac
            Command::Check => todo!(),
            Command::Version => unreachable!(),
        }
    });

    match res {
        Ok(res) => {
            debug!("success! {:#?}", res);
            reply(res)
        }
        Err(res) => {
            error!("error: {}", res);
            reply(res.into_reply(cni_version))
        }
    }
}

/// Loads the bridge network configuration from a given `NetworkConfig`.
///
/// # Arguments
/// * `config` - The network configuration to be parsed.
///
/// # Returns
/// A `Result` containing the parsed `BridgeNetConf` or an `AppError` on failure.
pub fn load_bri_netconf(config: NetworkConfig) -> Result<BridgeNetConf, AppError> {
    let mut json_value = serde_json::to_value(&config).map_err(CniError::from)?;

<<<<<<< HEAD
    if json_value.get("bridge").is_none() {
        json_value["bridge"] = serde_json::json!(BRIDGE_DEFAULT_NAME);
    }
    if json_value.get("preserveDefaultVlan").is_none() {
=======
    if !json_value.get("bridge").is_some() {
        json_value["bridge"] = serde_json::json!(BRIDGE_DEFAULT_NAME);
    }
    if !json_value.get("preserveDefaultVlan").is_some() {
>>>>>>> 7158c5ac
        json_value["preserveDefaultVlan"] = serde_json::json!(true);
    }

    let mut bridge_conf: BridgeNetConf =
        serde_json::from_value(json_value).map_err(CniError::from)?;

    if let Some(vlan) = bridge_conf.vlan {
        if !(0..=4094).contains(&vlan) {
            return Err(CniError::InvalidField {
                field: "vlan",
                expected: "0 <= vlan <= 4094",
                value: vlan.into(),
            }
            .into());
        }
    }

    bridge_conf.vlans = Some(collect_vlan_trunk(bridge_conf.vlan_trunk.as_deref())?);

    if bridge_conf.vlan.is_some() && bridge_conf.vlans.is_some() {
        return Err((CniError::InvalidField {
            field: "vlan",
            expected: "VLAN and VLAN Trunk cannot coexist",
            value: bridge_conf.vlan.into(),
        })
        .into());
    }

    bridge_conf.mac = bridge_conf.args.as_ref().and_then(|args| args.mac.clone());
    if let Some(runtime) = &bridge_conf.net_conf.runtime {
        if let Some(mac_addr) = &runtime.mac {
            bridge_conf.mac = Some(mac_addr.to_string());
        }
    }

    Ok(bridge_conf)
}

/// Collects VLAN trunk IDs from a given optional list of `VlanTrunk`.
///
/// # Arguments
/// * `vlan_trunk` - Optional slice of VLAN trunk configurations.
///
/// # Returns
/// A `Result` containing a sorted list of unique VLAN IDs or an `AppError` on failure.
pub fn collect_vlan_trunk(vlan_trunk: Option<&[VlanTrunk]>) -> Result<Vec<i32>, AppError> {
    let Some(vlan_trunk) = vlan_trunk else {
        return Ok(vec![]);
    };

    let mut vlan_set: HashSet<i32> = HashSet::new();

    for item in vlan_trunk {
        match (item.min_id, item.max_id) {
            (Some(min_id), Some(max_id)) => {
                if !(1..=4094).contains(&min_id) {
                    return Err(VlanError::IncorrectMinID.into());
                }
                if !(1..=4094).contains(&max_id) {
                    return Err(VlanError::IncorrectMaxID.into());
                }
                if max_id < min_id {
                    return Err(VlanError::MinGreaterThanMax.into());
                }
                vlan_set.extend(min_id..=max_id);
            }
            (None, Some(_)) => return Err(VlanError::MissingMinID.into()),
            (Some(_), None) => return Err(VlanError::MissingMaxID.into()),
            _ => {}
        }

        if let Some(id) = item.id {
            if !(1..=4094).contains(&id) {
                return Err(AppError::from(VlanError::IncorrectTrunkID));
            }
            vlan_set.insert(id);
        }
    }

    let mut vlans: Vec<i32> = vlan_set.into_iter().collect();
    vlans.sort_unstable();
    Ok(vlans)
}

/// Retrieves an existing bridge by its name.
///
/// # Arguments
/// * `name` - The name of the bridge to retrieve.
///
/// # Returns
/// * `Ok(Bridge)` if the bridge exists and is valid.
/// * `Err(AppError)` if the bridge does not exist or is not of type bridge.
async fn bridge_by_name(name: &str) -> Result<Bridge, AppError> {
    let link = link::link_by_name(name)
        .await
        .map_err(|e| AppError::NetlinkError(e.to_string()))?;

    let mut is_bridge = false;
    let mut vlan_filtering = false;
    let mut mtu: u32 = 1500;

    link.attributes.iter().for_each(|attr| {
        if let LinkAttribute::LinkInfo(link_info) = attr {
            link_info.iter().for_each(|info| match info {
                LinkInfo::Kind(kind) if kind.to_string() == "bridge" => is_bridge = true,
                LinkInfo::Data(InfoData::Bridge(bridge_attrs)) => {
                    for bridge_attr in bridge_attrs {
                        if let InfoBridge::VlanFiltering(v) = bridge_attr {
                            vlan_filtering = *v;
                        }
                    }
                }
                _ => {}
            });
        }
        if let LinkAttribute::Mtu(m) = attr {
<<<<<<< HEAD
            mtu = *m;
=======
            mtu = m.clone();
>>>>>>> 7158c5ac
        }
    });

    if !is_bridge {
        return Err(AppError::NetlinkError(format!(
            "{} already exists but is not a bridge",
            name
        )));
    }

    Ok(Bridge::new(name)
        .mtu(mtu)
        .set_vlan_filtering(vlan_filtering))
}

/// Ensures a bridge exists with the given parameters. Creates it if necessary.
///
/// # Arguments
/// * `br_name` - The name of the bridge.
/// * `mtu` - Maximum Transmission Unit size.
/// * `promisc_mode` - Enable promiscuous mode.
/// * `vlan_filtering` - Enable VLAN filtering.
///
/// # Returns
/// * `Ok(Bridge)` if the bridge is created or exists with the required settings.
/// * `Err(AppError)` if bridge creation or configuration fails.
pub async fn ensure_bridge(
    br_name: &str,
    mtu: u32,
    promisc_mode: bool,
    vlan_filtering: bool,
) -> Result<Bridge, AppError> {
    let bridge = Bridge::new(br_name)
        .mtu(mtu)
        .set_vlan_filtering(vlan_filtering);
    let builder = bridge.clone().into_builder().up().promiscuous(promisc_mode);
    let link_message = builder.build();

    let add_result = link::add_link(link_message).await;
    if let Err(e) = add_result {
        if !e.to_string().contains("File exists") {
            return Err(AppError::NetlinkError(format!(
                "Could not add {}: {}",
                br_name, e
            )));
        }
    }

    let br_link = link::link_by_name(br_name)
        .await
        .map_err(|e| AppError::LinkError(format!("{}:{}", e, br_name)))?;

    let msg_builder = LinkBridge::new(br_name)
        .set_info_data(InfoData::Bridge(vec![InfoBridge::VlanFiltering(true)]));

    let mut msg = msg_builder.build();

    msg.header.index = br_link.header.index;

    let handle =
<<<<<<< HEAD
        link::get_handle()?.ok_or_else(|| AppError::LinkError("Cannot get handle".to_string()))?;
=======
        link::get_handle()?.ok_or_else(|| AppError::LinkError(format!("Cannot get handle")))?;
>>>>>>> 7158c5ac

    handle
        .link()
        .add(msg)
        .set_flags(NLM_F_ACK | NLM_F_REQUEST)
        .execute()
        .await
        .map_err(|e| AppError::LinkError(format!("{}:{}", e, br_name)))?;

    bridge_by_name(br_name).await
}

/// Sets up a bridge with the provided network configuration.
///
/// # Arguments
/// * `n` - The bridge network configuration.
///
/// # Returns
/// * `Ok((Bridge, Interface))` containing the bridge and associated interface.
/// * `Err(AppError)` if the setup fails.
pub async fn setup_bridge(n: &BridgeNetConf) -> Result<(Bridge, Interface), AppError> {
    let vlan_filtering = n.vlan.unwrap_or(0) != 0 || n.vlan_trunk.is_some();
    let mtu = n.mtu.unwrap_or(1500);
    let name = n.br_name.as_deref().unwrap_or("cni0");

    let bridge = ensure_bridge(name, mtu, n.promisc_mode.unwrap_or(false), vlan_filtering).await?;

    let link = link::link_by_name(name)
        .await
        .map_err(|e| AppError::LinkError(format!("{}", e)))?;
    let mut ifname: String = Default::default();
    let mac_address = link::get_mac_address(&link.attributes);
    for attr in &link.attributes {
        if let LinkAttribute::IfName(name) = attr {
            ifname = name.clone();
        }
    }

    let interface = Interface {
        name: ifname,
        mac: mac_address,
        sandbox: Default::default(),
    };

    Ok((bridge, interface))
}

/// Sets up a virtual Ethernet (veth) pair between the host and the container network namespace.
///
/// # Arguments
/// * `host_ns` - The network namespace of the host.
/// * `netns` - The network namespace of the container.
/// * `br` - The bridge to which the veth pair will be attached.
/// * `if_name` - The name of the veth interface inside the container.
/// * `mtu` - The Maximum Transmission Unit (MTU) for the veth interface.
/// * `hairpin_mode` - Whether to enable hairpin mode on the veth peer.
/// * `_vlan_id`, `_vlans`, `_preserve_default_vlan`, `_port_isolation` - VLAN-related parameters (currently unused).
/// * `mac` - The MAC address of the container-side interface.
///
/// # Returns
/// * `Result<Veth, AppError>` - The created veth pair or an error if the operation fails.
#[allow(clippy::too_many_arguments)]
pub async fn setup_veth(
    host_ns: &Netns,
    netns: &Netns,
    br: &Bridge,
    if_name: &str,
    mtu: u32,
    hairpin_mode: bool,
    _vlan_id: i32,
    _vlans: Vec<i32>,
    _preserve_default_vlan: bool,
<<<<<<< HEAD
    mac: Option<MacAddr>,
=======
    mac: &MacAddr,
>>>>>>> 7158c5ac
    _port_isolation: bool,
) -> Result<Veth, AppError> {
    info!("netns: {:?}", netns.unique_id());
    info!("host_ns: {:?}", host_ns.unique_id());

    // Execute in the container's network namespace
<<<<<<< HEAD
    let mut veth = netns::exec_netns(host_ns, netns, async {
        let cur_ns = Netns::get()?;
        anyhow::ensure!(&cur_ns == netns, "netns not match in main");
        let res = veth::setup_veth(if_name, "", mtu, mac, host_ns, netns).await?;
=======
    let mut veth = ns::exec_netns(host_ns, netns, async {
        let cur_ns = Netns::get()?;
        anyhow::ensure!(&cur_ns == netns, "netns not match in main");
        let res = veth::setup_veth(if_name, "", mtu, mac, &host_ns, &netns).await?;
>>>>>>> 7158c5ac
        Ok(res)
    })
    .await?;

    info!("veth: {:?}", veth);

    let br_link = link::link_by_name(&br.name)
        .await
        .map_err(|e| AppError::LinkError(format!("{}:{}", e, br.name)))?;

    let host_inf_link = link::link_by_name(&veth.peer_inf.name)
        .await
        .map_err(|e| AppError::LinkError(format!("{}:{}", e, veth.peer_inf.name)))?;

    veth.peer_inf.mac = link::get_mac_address(&host_inf_link.attributes);

    link::link_set_master(&host_inf_link, &br_link)
        .await
        .map_err(|e| AppError::LinkError(format!("can not set master{}", e)))?;

    link::link_set_hairpin(&host_inf_link, hairpin_mode)
        .await
        .map_err(|e| AppError::LinkError(format!("can not set hairpin{}", e)))?;

    Ok(veth)
}

/// Adds a new container network interface to the bridge.
///
/// # Arguments
/// * `config` - The bridge network configuration.
/// * `inputs` - The CNI inputs containing network namespace and interface name.
///
/// # Returns
/// * `Result<SuccessReply, AppError>` - The success response with network details, or an error if failed.
async fn cmd_add(mut config: BridgeNetConf, inputs: Inputs) -> Result<SuccessReply, AppError> {
    let is_layer3 = config
<<<<<<< HEAD
    	.net_conf
    	.ipam
    	.as_ref()
    	.is_some_and(|ipam| !ipam.r#plugin.is_empty());
=======
        .net_conf
        .ipam
        .as_ref()
        .map_or(false, |ipam| !ipam.r#plugin.is_empty());
>>>>>>> 7158c5ac

    if is_layer3 && config.disable_container_interface.unwrap_or(false) {
        return Err(AppError::InvalidConfig(
            "Cannot use IPAM when DisableContainerInterface flag is set".to_string(),
        ));
    }

    if config.is_default_gw.unwrap_or(false) {
        config.is_gw = Some(true);
    }

    if config.hairpin_mode.unwrap_or(false) && config.promisc_mode.unwrap_or(false) {
        return Err(AppError::InvalidConfig(
            "Cannot set hairpin mode and promiscuous mode at the same time".to_string(),
        ));
    }

    let (bridge, br_interface) = setup_bridge(&config).await?;

    let netns = if let Some(ref netns_path) = inputs.netns {
<<<<<<< HEAD
        Netns::get_from_path(netns_path)
            .map_err(|e| {
                AppError::NetnsError(format!("failed to access netns {:?}: {}", netns_path, e))
            })?
            .ok_or_else(|| {
                AppError::NetnsError(format!("netns not found at path {:?}", netns_path))
            })?
=======
        Netns::get_from_path(netns_path).map_err(|e| {
            AppError::NetnsError(format!("failed to open netns {:?}: {}", netns_path, e))
        })?
>>>>>>> 7158c5ac
    } else {
        return Err(AppError::NetnsError("netns path is None".to_string()));
    };
    let current_ns = Netns::get()
        .map_err(|e| AppError::NetnsError(format!("failed to open current netns : {}", e)))?;

<<<<<<< HEAD
    let mac: Option<MacAddr> = config.mac.as_ref().and_then(|s| MacAddr::from_str(s).ok());
    let veth = setup_veth(
        &current_ns,
        &netns.clone(),
=======
    let veth = setup_veth(
        &current_ns,
        &netns.unwrap(),
>>>>>>> 7158c5ac
        &bridge,
        &inputs.ifname,
        config.mtu.unwrap_or(1500),
        config.hairpin_mode.unwrap_or(false),
        config.vlan.unwrap_or(0),
<<<<<<< HEAD
        config.vlans.clone().unwrap_or_default(),
        config.preserve_default_vlan.unwrap_or(false),
        mac,
=======
        config.vlans.unwrap_or(vec![]),
        config.preserve_default_vlan.unwrap_or(false),
        &Default::default(),
>>>>>>> 7158c5ac
        config.port_isolation.unwrap_or(false),
    )
    .await
    .map_err(|e| AppError::VethError(format!("failed to set up veth : {}", e)))?;

    debug!(" veth :{:?}", veth);

    let (container_interface, host_interface) = veth
        .to_interface()
        .map_err(|e| AppError::VethError(format!("veth can not to interface : {}", e)))?;

<<<<<<< HEAD
    let mut bridge_result = SuccessReply {
        cni_version: config.net_conf.cni_version.clone(),
        interfaces: vec![br_interface, host_interface, container_interface],
=======
    let bridge_result = SuccessReply {
        cni_version: config.net_conf.cni_version,
        interfaces: vec![container_interface, host_interface, br_interface],
>>>>>>> 7158c5ac
        ips: Default::default(),
        routes: Default::default(),
        dns: Default::default(),
        specific: Default::default(),
    };
<<<<<<< HEAD

    if is_layer3 {
        let ipam_plugin = config.net_conf.ipam.clone().unwrap().plugin;
        let ipam_result: IpamSuccessReply =
            match delegate(&ipam_plugin, Command::Add, &config.net_conf.clone()).await {
                Ok(reply) => reply,
                Err(err) => {
                    return Err(AppError::IpamError(err.to_string()));
                }
            };
        debug!("ipam_result:{:?}", ipam_result);
        bridge_result.ips = ipam_result.ips.clone();
        bridge_result.routes = ipam_result.routes.clone();
        bridge_result.dns = ipam_result.dns.clone();
        debug!("bridge_result:{:?}", bridge_result);

        let gateway_infos = calc_gateway(&mut bridge_result, &config)?;
        info!("gateway_infos: {:?}", gateway_infos);

        info!("bridge_result: {:?}", bridge_result);

        netns::exec_netns(&current_ns, &netns, async {
            ipam::config_interface(&inputs.ifname, &bridge_result).await?;
            Ok(())
        })
        .await?;

        if config.is_gw.unwrap_or(false) {
            for gw_info in &gateway_infos {
                for gw in &gw_info.gws {
                    // set gateway ip to bridge
                    ensure_addr(bridge.clone(), gw, config.force_address.unwrap_or_default())
                        .await?;
                }

                if !gw_info.gws.is_empty() {
                    enable_ip_forward(gw_info.family)?;
                }
            }
        }
    }
    Ok(bridge_result)
}

async fn ensure_addr(br: Bridge, ip: &IpNetwork, force_address: bool) -> Result<(), AppError> {
    let family = match ip {
        IpNetwork::V4(_) => AddressFamily::Inet,
        IpNetwork::V6(_) => AddressFamily::Inet6,
    };
    let link = link::link_by_name(&br.name)
        .await
        .map_err(|e| AppError::LinkError(format!("{}", e)))?;
    let addrs = addr::addr_list(link.header.index, family).await?;
    for addr_item in addrs {
        if addr_item.ipnet.ip() == ip.ip() {
            return Ok(());
        }
        // Multiple IPv6 addresses are allowed on the bridge if the
        // corresponding subnets do not overlap. For IPv4 or for
        // overlapping IPv6 subnets, reconfigure the IP address if
        // forceAddress is true, otherwise throw an error.
        if family == AddressFamily::Inet
            || addr_item.ipnet.contains(ip.ip())
            || ip.contains(addr_item.ipnet.ip())
        {
            if !force_address {
                return Err(AppError::IpamError(format!(
                    "{} already has an IP address different from {}",
                    br.name, ip
                )));
            }
            addr::addr_del(link.header.index, ip.ip()).await?;
        }
    }
    let addr = addr::Addr {
        ipnet: *ip,
        ..Default::default()
    };
    info!("add addr to br, addr: {:?}", addr);
    addr::addr_add(link.header.index, addr.ipnet.ip(), addr.ipnet.prefix()).await?;
    // todo set bridge mac addr

    Ok(())
=======
    Ok(bridge_result)
>>>>>>> 7158c5ac
}

fn enable_ip_forward(family: AddressFamily) -> Result<(), CniError> {
    match family {
        AddressFamily::Inet => {
            ipam::enable_ipv4_forward().map_err(|e| CniError::Generic(e.to_string()))
        }
        AddressFamily::Inet6 => {
            ipam::enable_ipv6_forward().map_err(|e| CniError::Generic(e.to_string()))
        }
        _ => Err(CniError::Generic("not support family".to_string())),
    }
}

fn calc_gateway(
    result: &mut SuccessReply,
    net_conf: &BridgeNetConf,
) -> Result<Vec<GatewayInfo>, AppError> {
    let ips = &mut result.ips;
    if ips.is_empty() {
        return Err(AppError::from(CniError::Generic(
            "IPAM plugin returned missing IP config".to_string(),
        )));
    }

    let mut gws = Vec::new();
    let is_default_gw = net_conf.is_default_gw.unwrap_or(false);
    let is_gw = net_conf.is_gw.unwrap_or(false);
    for ip in ips.iter_mut() {
        // index 1 is lo, index2 is eth0
        ip.interface = Some(2);
        if ip.gateway.is_none() && is_gw {
            ip.gateway = ipam::next_ip(&ip.address.ip());
        }
        let mut gw_info = GatewayInfo::default();
        if ip.address.is_ipv4() {
            gw_info.family = AddressFamily::Inet;
        } else if ip.address.is_ipv6() {
            gw_info.family = AddressFamily::Inet6;
        }

        // Add a default route for this family using the current
        // gateway address if necessary.

        if is_default_gw {
            let routes = &result.routes;
            for route in routes {
                if route.gw.is_some() && route.dst.ip().is_unspecified() {
                    gw_info.default_route_found = true;
                    break;
                }
            }
            if !gw_info.default_route_found {
                let route = Route {
                    dst: IpNetwork::V4(Ipv4Network::new(Ipv4Addr::UNSPECIFIED, 0).unwrap()),
                    gw: ip.gateway,
                };
                result.routes.push(route);
            }
        }
        if is_gw {
            let gw = IpNetwork::with_netmask(ip.gateway.unwrap(), ip.address.mask())
                .map_err(|e| AppError::from(CniError::Generic(e.to_string())))?;
            gw_info.gws.push(gw);
            gws.push(gw_info);
        }
    }
    Ok(gws)
}
/// Deletes a container network interface from the bridge.
///
/// # Arguments
/// * `config` - The bridge network configuration.
///
/// # Returns
/// * `Result<SuccessReply, AppError>` - The success response or an error if deletion fails.
<<<<<<< HEAD
async fn cmd_del(config: BridgeNetConf, inputs: Inputs) -> Result<SuccessReply, AppError> {
    let is_layer3 = config
    	.net_conf
    	.ipam
    	.as_ref()
    	.is_some_and(|ipam| !ipam.r#plugin.is_empty());

    let result = SuccessReply {
        cni_version: config.net_conf.cni_version.clone(),
=======
async fn cmd_del(config: BridgeNetConf) -> Result<SuccessReply, AppError> {
    Ok(SuccessReply {
        cni_version: config.net_conf.cni_version,
>>>>>>> 7158c5ac
        interfaces: Default::default(),
        ips: Default::default(),
        routes: Default::default(),
        dns: Default::default(),
        specific: Default::default(),
<<<<<<< HEAD
    };

    let ipam_del = || async move {
        if is_layer3 {
            let ipam_plugin = config.net_conf.ipam.clone().unwrap().plugin;
            match delegate(&ipam_plugin, Command::Del, &config.net_conf.clone()).await {
                Ok(reply) => {
                    // 处理成功结果
                    let _: IpamSuccessReply = reply;
                }
                Err(e) => return Err(AppError::IpamError(e.to_string())),
            }
        }
        Ok(())
    };

    if inputs.netns.is_none() {
        ipam_del().await?;
        return Ok(result);
    }

    let netns = if let Some(ref netns_path) = inputs.netns {
        Netns::get_from_path(netns_path)
            .map_err(|e| {
                AppError::NetnsError(format!("failed to access netns {:?}: {}", netns_path, e))
            })?
            .ok_or_else(|| {
                AppError::NetnsError(format!("netns not found at path {:?}", netns_path))
            })?
    } else {
        return Err(AppError::NetnsError("netns path is None".to_string()));
    };
    let current_ns = Netns::get()
        .map_err(|e| AppError::NetnsError(format!("failed to open current netns: {}", e)))?;
    netns::exec_netns(&current_ns, &netns, async {
        match link::del_link_by_name(&inputs.ifname).await {
            Ok(_) => Ok(()),
            Err(e) if e.to_string().contains("link not found") => Ok(()),
            Err(e) => {
                // 将错误转换为 anyhow::Error
                Err(anyhow!(e)) // 或 e.into()
            }
        }
    })
    .await?;

    ipam_del().await?;
    Ok(result)
=======
    })
>>>>>>> 7158c5ac
}

#[cfg(test)]
mod tests {

    use super::*;
    use macaddr::MacAddr6;
    use semver::Version;
    use std::collections::HashMap;
    #[tokio::test]
    async fn test_setup_bridge() {
        let net_conf = NetworkConfig {
            cni_version: Version::parse("0.4.0").expect("Invalid version format"),
            name: "test-network".to_string(),
            plugin: "bridge".to_string(),
            args: HashMap::new(),
            ip_masq: false,
            ipam: None,
            dns: None,
            runtime: None,
            prev_result: None,
            specific: HashMap::new(),
        };

        let bridge_net_conf = BridgeNetConf {
            net_conf,
            br_name: Some("test0".to_string()),
            is_gw: Some(true),
            is_default_gw: Some(false),
            force_address: Some(false),
            mtu: Some(1500),
            hairpin_mode: Some(true),
            promisc_mode: Some(false),
            vlan: Some(10),
            vlan_trunk: None,
            preserve_default_vlan: Some(true),
            mac_spoof_chk: Some(false),
            enable_dad: Some(true),
            disable_container_interface: Some(false),
            port_isolation: Some(false),
            args: None,
            mac: Some("00:11:22:33:44:55".to_string()),
            vlans: None,
        };

        let result = setup_bridge(&bridge_net_conf).await;

        match result {
            Ok((bridge, interface)) => {
                println!("Bridge created: {:?}", bridge);
                println!("Interface created: {:?}", interface);

                assert_eq!(bridge.name, "test0");
                assert_eq!(bridge.mtu, 1500);
                assert!(bridge.vlan_filtering);
                assert!(!interface.name.is_empty());
                assert!(interface.mac.is_some());
            }
            Err(e) => {
                panic!("setup_bridge failed: {:?}", e);
            }
        }
    }

    #[tokio::test]
    async fn test_setup_veth() {
        let host_ns = Netns::get().unwrap();
<<<<<<< HEAD
        let netns: Netns = Netns::get_from_name("testing")
            .unwrap()
            .expect("can not get netns");
        let br = Bridge::new("mynet0");
=======
        let netns: Netns = Netns::get_from_name("test")
            .unwrap()
            .expect("can not get netns");
        let br = Bridge::new("test0");
>>>>>>> 7158c5ac
        let if_name = "veth0";
        let mtu = 1500;
        let hairpin_mode = true;
        let vlan_id = 0;
        let vlans = vec![];
        let preserve_default_vlan = false;
<<<<<<< HEAD
        let mac = Some(MacAddr::from(MacAddr6::new(
            0x00, 0x11, 0x22, 0x33, 0x44, 0x55,
        )));
=======
        let mac = &MacAddr::from(MacAddr6::new(0x00, 0x11, 0x22, 0x33, 0x44, 0x55));
>>>>>>> 7158c5ac
        let port_isolation = false;

        let result = setup_veth(
            &host_ns,
            &netns,
            &br,
            if_name,
            mtu,
            hairpin_mode,
            vlan_id,
            vlans,
            preserve_default_vlan,
            mac,
            port_isolation,
        )
        .await;

        match result {
            Ok(veth) => {
                println!("Veth:{:?}", veth);
                assert_eq!(veth.interface.name, "veth0");
            }
            Err(e) => {
                panic!("Expected Ok result, but got an error: {:?}", e);
            }
        }
    }
<<<<<<< HEAD

    #[tokio::test]
    async fn test_ensure_addr() {
        let bridge = Bridge {
            name: "test0".to_string(),
            mtu: 1500,
            vlan_filtering: false,
        };
        let ip = IpNetwork::V4("192.168.1.1/24".parse().unwrap());
        let result = ensure_addr(bridge, &ip, false).await;

        match result {
            Ok(_) => {}
            Err(e) => {
                panic!("Expected Ok result, but got an error: {:?}", e);
            }
        }
    }
=======
>>>>>>> 7158c5ac
}<|MERGE_RESOLUTION|>--- conflicted
+++ resolved
@@ -1,7 +1,6 @@
 use std::str::FromStr;
 use std::{collections::HashSet, net::Ipv4Addr};
 
-<<<<<<< HEAD
 use crate::error::{AppError, VlanError};
 use crate::types::{Bridge, BridgeNetConf, GatewayInfo, VlanTrunk};
 
@@ -27,32 +26,10 @@
     AddressFamily,
     link::{InfoBridge, InfoData, LinkAttribute, LinkInfo},
 };
-=======
-use async_std::task::block_on;
-use cni_plugin::{
-    Cni, Command, Inputs,
-    config::NetworkConfig,
-    error::CniError,
-    logger,
-    macaddr::MacAddr,
-    reply::{Interface, SuccessReply, reply},
-};
-use log::{debug, error, info};
-use netlink_packet_route::link::{InfoBridge, InfoData, LinkAttribute, LinkInfo};
->>>>>>> 7158c5ac
 use rtnetlink::{
     LinkBridge,
     packet_core::{NLM_F_ACK, NLM_F_REQUEST},
 };
-<<<<<<< HEAD
-=======
-
-use crate::error::{AppError, VlanError};
-use crate::types::{Bridge, BridgeNetConf, VlanTrunk};
-use libcni::ip::link;
-use libcni::ip::veth::{self, Veth};
-use libcni::ns::ns::{self, Netns};
->>>>>>> 7158c5ac
 
 mod error;
 mod types;
@@ -60,17 +37,7 @@
 
 /// Entry point of the CNI bridge plugin.
 fn main() {
-<<<<<<< HEAD
-    // let mut logconfig = logger::default_config();
-    // logconfig.add_filter_ignore_str("netlink_proto");
-    // logger::with_config(env!("CARGO_PKG_NAME"), logconfig.build());
     cni_plugin::logger::install("libbridge.log");
-=======
-    let mut logconfig = logger::default_config();
-    logconfig.add_filter_ignore_str("netlink_proto");
-    logger::with_config(env!("CARGO_PKG_NAME"), logconfig.build());
-
->>>>>>> 7158c5ac
     debug!(
         "{} (CNI bridge plugin) version {}",
         env!("CARGO_PKG_NAME"),
@@ -100,23 +67,15 @@
         bridge_conf
     );
 
-<<<<<<< HEAD
     let rt = tokio::runtime::Builder::new_current_thread()
-        .enable_all() // 开启 IO、定时器等必要功能
+        .enable_all()
         .build()
         .unwrap();
 
-    // 使用创建的运行时运行异步代码
     let res: Result<SuccessReply, AppError> = rt.block_on(async move {
         match inputs.command {
             Command::Add => cmd_add(bridge_conf, inputs).await,
             Command::Del => cmd_del(bridge_conf, inputs).await,
-=======
-    let res: Result<SuccessReply, AppError> = block_on(async move {
-        match inputs.command {
-            Command::Add => cmd_add(bridge_conf, inputs).await,
-            Command::Del => cmd_del(bridge_conf).await,
->>>>>>> 7158c5ac
             Command::Check => todo!(),
             Command::Version => unreachable!(),
         }
@@ -144,17 +103,10 @@
 pub fn load_bri_netconf(config: NetworkConfig) -> Result<BridgeNetConf, AppError> {
     let mut json_value = serde_json::to_value(&config).map_err(CniError::from)?;
 
-<<<<<<< HEAD
     if json_value.get("bridge").is_none() {
         json_value["bridge"] = serde_json::json!(BRIDGE_DEFAULT_NAME);
     }
     if json_value.get("preserveDefaultVlan").is_none() {
-=======
-    if !json_value.get("bridge").is_some() {
-        json_value["bridge"] = serde_json::json!(BRIDGE_DEFAULT_NAME);
-    }
-    if !json_value.get("preserveDefaultVlan").is_some() {
->>>>>>> 7158c5ac
         json_value["preserveDefaultVlan"] = serde_json::json!(true);
     }
 
@@ -271,11 +223,7 @@
             });
         }
         if let LinkAttribute::Mtu(m) = attr {
-<<<<<<< HEAD
             mtu = *m;
-=======
-            mtu = m.clone();
->>>>>>> 7158c5ac
         }
     });
 
@@ -336,11 +284,7 @@
     msg.header.index = br_link.header.index;
 
     let handle =
-<<<<<<< HEAD
         link::get_handle()?.ok_or_else(|| AppError::LinkError("Cannot get handle".to_string()))?;
-=======
-        link::get_handle()?.ok_or_else(|| AppError::LinkError(format!("Cannot get handle")))?;
->>>>>>> 7158c5ac
 
     handle
         .link()
@@ -413,28 +357,17 @@
     _vlan_id: i32,
     _vlans: Vec<i32>,
     _preserve_default_vlan: bool,
-<<<<<<< HEAD
     mac: Option<MacAddr>,
-=======
-    mac: &MacAddr,
->>>>>>> 7158c5ac
     _port_isolation: bool,
 ) -> Result<Veth, AppError> {
     info!("netns: {:?}", netns.unique_id());
     info!("host_ns: {:?}", host_ns.unique_id());
 
     // Execute in the container's network namespace
-<<<<<<< HEAD
     let mut veth = netns::exec_netns(host_ns, netns, async {
         let cur_ns = Netns::get()?;
         anyhow::ensure!(&cur_ns == netns, "netns not match in main");
         let res = veth::setup_veth(if_name, "", mtu, mac, host_ns, netns).await?;
-=======
-    let mut veth = ns::exec_netns(host_ns, netns, async {
-        let cur_ns = Netns::get()?;
-        anyhow::ensure!(&cur_ns == netns, "netns not match in main");
-        let res = veth::setup_veth(if_name, "", mtu, mac, &host_ns, &netns).await?;
->>>>>>> 7158c5ac
         Ok(res)
     })
     .await?;
@@ -472,17 +405,10 @@
 /// * `Result<SuccessReply, AppError>` - The success response with network details, or an error if failed.
 async fn cmd_add(mut config: BridgeNetConf, inputs: Inputs) -> Result<SuccessReply, AppError> {
     let is_layer3 = config
-<<<<<<< HEAD
-    	.net_conf
-    	.ipam
-    	.as_ref()
-    	.is_some_and(|ipam| !ipam.r#plugin.is_empty());
-=======
         .net_conf
         .ipam
         .as_ref()
-        .map_or(false, |ipam| !ipam.r#plugin.is_empty());
->>>>>>> 7158c5ac
+        .is_some_and(|ipam| !ipam.r#plugin.is_empty());
 
     if is_layer3 && config.disable_container_interface.unwrap_or(false) {
         return Err(AppError::InvalidConfig(
@@ -503,7 +429,6 @@
     let (bridge, br_interface) = setup_bridge(&config).await?;
 
     let netns = if let Some(ref netns_path) = inputs.netns {
-<<<<<<< HEAD
         Netns::get_from_path(netns_path)
             .map_err(|e| {
                 AppError::NetnsError(format!("failed to access netns {:?}: {}", netns_path, e))
@@ -511,41 +436,24 @@
             .ok_or_else(|| {
                 AppError::NetnsError(format!("netns not found at path {:?}", netns_path))
             })?
-=======
-        Netns::get_from_path(netns_path).map_err(|e| {
-            AppError::NetnsError(format!("failed to open netns {:?}: {}", netns_path, e))
-        })?
->>>>>>> 7158c5ac
     } else {
         return Err(AppError::NetnsError("netns path is None".to_string()));
     };
     let current_ns = Netns::get()
         .map_err(|e| AppError::NetnsError(format!("failed to open current netns : {}", e)))?;
 
-<<<<<<< HEAD
     let mac: Option<MacAddr> = config.mac.as_ref().and_then(|s| MacAddr::from_str(s).ok());
     let veth = setup_veth(
         &current_ns,
         &netns.clone(),
-=======
-    let veth = setup_veth(
-        &current_ns,
-        &netns.unwrap(),
->>>>>>> 7158c5ac
         &bridge,
         &inputs.ifname,
         config.mtu.unwrap_or(1500),
         config.hairpin_mode.unwrap_or(false),
         config.vlan.unwrap_or(0),
-<<<<<<< HEAD
         config.vlans.clone().unwrap_or_default(),
         config.preserve_default_vlan.unwrap_or(false),
         mac,
-=======
-        config.vlans.unwrap_or(vec![]),
-        config.preserve_default_vlan.unwrap_or(false),
-        &Default::default(),
->>>>>>> 7158c5ac
         config.port_isolation.unwrap_or(false),
     )
     .await
@@ -557,21 +465,14 @@
         .to_interface()
         .map_err(|e| AppError::VethError(format!("veth can not to interface : {}", e)))?;
 
-<<<<<<< HEAD
     let mut bridge_result = SuccessReply {
         cni_version: config.net_conf.cni_version.clone(),
         interfaces: vec![br_interface, host_interface, container_interface],
-=======
-    let bridge_result = SuccessReply {
-        cni_version: config.net_conf.cni_version,
-        interfaces: vec![container_interface, host_interface, br_interface],
->>>>>>> 7158c5ac
         ips: Default::default(),
         routes: Default::default(),
         dns: Default::default(),
         specific: Default::default(),
     };
-<<<<<<< HEAD
 
     if is_layer3 {
         let ipam_plugin = config.net_conf.ipam.clone().unwrap().plugin;
@@ -655,9 +556,6 @@
     // todo set bridge mac addr
 
     Ok(())
-=======
-    Ok(bridge_result)
->>>>>>> 7158c5ac
 }
 
 fn enable_ip_forward(family: AddressFamily) -> Result<(), CniError> {
@@ -734,27 +632,20 @@
 ///
 /// # Returns
 /// * `Result<SuccessReply, AppError>` - The success response or an error if deletion fails.
-<<<<<<< HEAD
 async fn cmd_del(config: BridgeNetConf, inputs: Inputs) -> Result<SuccessReply, AppError> {
     let is_layer3 = config
-    	.net_conf
-    	.ipam
-    	.as_ref()
-    	.is_some_and(|ipam| !ipam.r#plugin.is_empty());
+        .net_conf
+        .ipam
+        .as_ref()
+        .is_some_and(|ipam| !ipam.r#plugin.is_empty());
 
     let result = SuccessReply {
         cni_version: config.net_conf.cni_version.clone(),
-=======
-async fn cmd_del(config: BridgeNetConf) -> Result<SuccessReply, AppError> {
-    Ok(SuccessReply {
-        cni_version: config.net_conf.cni_version,
->>>>>>> 7158c5ac
         interfaces: Default::default(),
         ips: Default::default(),
         routes: Default::default(),
         dns: Default::default(),
         specific: Default::default(),
-<<<<<<< HEAD
     };
 
     let ipam_del = || async move {
@@ -803,9 +694,6 @@
 
     ipam_del().await?;
     Ok(result)
-=======
-    })
->>>>>>> 7158c5ac
 }
 
 #[cfg(test)]
@@ -873,30 +761,19 @@
     #[tokio::test]
     async fn test_setup_veth() {
         let host_ns = Netns::get().unwrap();
-<<<<<<< HEAD
         let netns: Netns = Netns::get_from_name("testing")
             .unwrap()
             .expect("can not get netns");
         let br = Bridge::new("mynet0");
-=======
-        let netns: Netns = Netns::get_from_name("test")
-            .unwrap()
-            .expect("can not get netns");
-        let br = Bridge::new("test0");
->>>>>>> 7158c5ac
         let if_name = "veth0";
         let mtu = 1500;
         let hairpin_mode = true;
         let vlan_id = 0;
         let vlans = vec![];
         let preserve_default_vlan = false;
-<<<<<<< HEAD
         let mac = Some(MacAddr::from(MacAddr6::new(
             0x00, 0x11, 0x22, 0x33, 0x44, 0x55,
         )));
-=======
-        let mac = &MacAddr::from(MacAddr6::new(0x00, 0x11, 0x22, 0x33, 0x44, 0x55));
->>>>>>> 7158c5ac
         let port_isolation = false;
 
         let result = setup_veth(
@@ -924,7 +801,6 @@
             }
         }
     }
-<<<<<<< HEAD
 
     #[tokio::test]
     async fn test_ensure_addr() {
@@ -943,6 +819,4 @@
             }
         }
     }
-=======
->>>>>>> 7158c5ac
 }